# NOTE: A separate config file is necessary for Sentinel-3B, since the Level-1 pre-processor
#       expects one config file per platform (at least for now)
platform: sentinel3a, sentinel3b

# Information of getting an input file list
input_handler:
    
    module_name: pysiral.sentinel3.iotools
    class_name: L2SeaIceFileDiscovery
    
    options:
        local_machine_def_tag: l2_seaice_tds  # -> l1b_repository.$platform.$input_tag in (local_machine_def.yaml)
        lookup_dir: null  # Leave emtpy: This will be automatically filled with information from local_machine_def
        filename_search: enhanced_measurement.nc

# Class that will generate the initial l1p data object from
# the input data
input_adapter:
    
    module_name: pysiral.sentinel3.l1_adapter
    class_name: Sentinel3L2SeaIce
    
    # Configuration of the
    options:
        
        name: "IPF SRAL/MWR Level 2 Measurement"
<<<<<<< HEAD

        range_bin_width: 0.234375  # (60 m range window / 256 bins)
=======
                         
        range_bin_width: 0.2342125  # Number communicated via Sara Fleury 
>>>>>>> 2ad2de33
        nominal_tracking_bin: 88

        # Settings for the xml manifest
        xml_manifest: xfdumanifest.xml
        xml_metadata_object_index:
            processing: 0
            acquisitionPeriod: 1
            platform: 2
            generalProductInformation: 3
            measurementOrbitReference: 4
            measurementQualityInformation: 5
            measurementFrameSet: 6
            sralProductInformation: 7

        # Translates the timeliness nomenclature to pysiral conventions
        timeliness_dict:
            NT: nrt

        # Translates instrument operate mode nomenclature to pysiral conventions
        # From the documentation in the netCDF global attributes:
        # :long_name = "Instrument operating mode : 20 Hz Ku band";
        # :flag_values = 0B, 1B, 2B; // byte
        # :flag_meanings = "LRM SAR LRM_and_SAR";
        # The flag is translated to [lrm, sar, sar]
        instr_op_mode_list: [0, 1, 1]

        # List of range corrections. The values correspond to netcdf variable names
        range_correction_targets:
            dry_troposphere: mod_dry_tropo_cor_meas_altitude_01
            wet_troposphere: mod_wet_tropo_cor_meas_altitude_01
            inverse_barometric: inv_bar_cor_01
            dynamic_atmosphere: hf_fluct_cor_01 # "Provided as a correction to the inverted barometer correction (inv_bar_cor_01)";
            ionosphere: iono_cor_alt_20_ku
            ionosphere_gim: iono_cor_gim_01_ku
            ocean_tide_elastic: ocean_tide_non_eq_01
            ocean_tide_long_period: ocean_tide_eq_01
            ocean_loading_tide: load_tide_sol1_01
            solid_earth_tide: solid_earth_tide_01
            geocentric_polar_tide: pole_tide_01
            geoid: geoid_01
        
        # List of classifiers. The values correspond to netcdf variable names
        classifier_targets:
            tracking_configuration: cl_gain_20_ku
            distance_coast: dist_coast_20_ku
            sigma0_ocean: sig0_water_20_ku
            surface_type_classification: surf_type_class_20_ku
            stack_kurtosis: kurt_stack_20_ku
            swh_ocean: swh_water_20_ku

# Output handler (will always be default handler -> only options)
output_handler:
   
    options:
        local_machine_def_tag: l2_seaice
        version:
            source_file_tag: l2_seaice_tds
            version_file_tag: v1p0


# Settings for the pre-processor
level1_preprocessor:
    
    type: custom_orbit_segment
    
    options:
        
        # Definition of the polar ocean
        # NOTE: The target_hemisphere variable can be overwritten with the `hemisphere`
        #       command line option of the `pysiral-l1preproc` script
        polar_ocean:
            target_hemisphere: [north, south]
            polar_latitude_threshold: 45.0
            input_file_is_single_hemisphere: False
            allow_nonocean_segment_nrecords: 250
            ocean_mininum_size_nrecords: 5
    
        # Check for gaps in the input files and split at a certain gap size (in seconds)
        timestamp_discontinuities:
            split_at_time_gap_seconds: 10

        # The maximum separation in seconds for two orbits so that they cound as connected
        orbit_segment_connectivity:
            max_connected_segment_timedelta_seconds: 10
        
        # NOTE: if no options are required use an empty mapping {} instead of null!
        processing_items:
            
            # Compute the leading edge quality indicator
            # This class will add three parameters to the l1p classifier data group:
            #  1. Leading edge quality
            #  2. first maximum index
            #  3. first maximum power (in units of peak power)
            - label: "Compute Leading Edge Quality"
              stage: post_ocean_segment_extraction
              module_name: pysiral.waveform
              class_name: L1PLeadingEdgeQuality
              options:
                # Power threshold for the normalized waveform
                # that the first maximum has to exceed
                first_maximum_normalized_power_threshold:
                    sar: 0.25
                    # Number of range bins prior to the first maximum
                # that are to compute the quality factor
                leading_edge_lookup_window:
                    sar: 30
                    # Minimum valid first maximum index
                minimum_valid_first_maximum_index:
                    sar: 10

            # Compute pulse peakiness
            - label: "Compute Pulse Peakiness"
              stage: post_ocean_segment_extraction
              module_name: pysiral.waveform
              class_name: L1PWaveformPeakiness
              options:
                  skip_first_range_bins: 0
                  norm_is_range_bin: True

            # Compute normed pulse peakiness
            - label: "Compute Pulse Peakiness (normed)"
              stage: post_ocean_segment_extraction
              module_name: pysiral.waveform
              class_name: L1PWaveformPeakiness
              options:
                  skip_first_range_bins: 0
                  norm_is_range_bin: False

            # Compute the leading edge width parameters (full, first half & second half)
            - label: "Compute Leading Edge Width"
              stage: post_ocean_segment_extraction
              module_name: pysiral.waveform
              class_name: L1PLeadingEdgeWidth
              options:
                  tfmra_leading_edge_start: 0.05
                  tfmra_leading_edge_center: 0.5
                  tfmra_leading_edge_end: 0.95
                  tfmra_options: 
                    noise_level_range_bin_idx: [0, 5]
                    wfm_smoothing_window_size: [11, 11, 21]
                    first_maximum_ignore_leading_bins: 0


            # Compute the leading edge peakiness
            # This class will add three parameters to the l1p classifier data group:
            #  1. Leading edge peakiness
            - label: "Compute Leading Edge Peakiness"
              stage: post_ocean_segment_extraction
              module_name: pysiral.waveform
              class_name: L1PLeadingEdgePeakiness
              options:
                # Power threshold for the normalized waveform
                # that the first maximum has to exceed
                window_size: 3





<|MERGE_RESOLUTION|>--- conflicted
+++ resolved
@@ -24,13 +24,8 @@
     options:
         
         name: "IPF SRAL/MWR Level 2 Measurement"
-<<<<<<< HEAD
-
-        range_bin_width: 0.234375  # (60 m range window / 256 bins)
-=======
                          
         range_bin_width: 0.2342125  # Number communicated via Sara Fleury 
->>>>>>> 2ad2de33
         nominal_tracking_bin: 88
 
         # Settings for the xml manifest
